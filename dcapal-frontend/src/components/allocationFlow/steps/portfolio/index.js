--- conflicted
+++ resolved
@@ -40,15 +40,9 @@
     const price = await getFetcher(a.provider, validCcys)(a.symbol, quoteCcy);
     if (!price) {
       console.warn(
-<<<<<<< HEAD
-          "[ImportStep] Failed to fetch price for",
-          a.symbol,
-          `(provider: ${quoteCcy})`
-=======
         "[ImportStep] Failed to fetch price for",
         a.symbol,
         `(provider=${a.provider} quoteCcy=${quoteCcy})`
->>>>>>> e1e26746
       );
       return;
     }
