--- conflicted
+++ resolved
@@ -15,9 +15,6 @@
 } from "@components/allocationFlow/portfolioSlice";
 import { AllocateCard } from "./allocateCard";
 import { useTranslation } from "react-i18next";
-import { api } from "@app/api";
-import { DCAPAL_API, supabase } from "@app/config";
-import { useToast } from "@chakra-ui/react";
 
 export const UNALLOCATED_CASH = "Unallocated cash";
 
@@ -36,7 +33,6 @@
     targetWeight: a.targetWeight,
     fees: a.fees ? a.fees : pfolioFees,
     theoAlloc: null,
-    averageBuyPrice: a.abp,
   }));
 
   if (!solution?.amounts) return cards;
@@ -82,7 +78,6 @@
       targetWeight: 0,
       fees: null,
       theo_alloc: null,
-      averageBuyPrice: 0,
     });
   }
 
@@ -141,15 +136,12 @@
   const [isLoading, setIsLoading] = useState(true);
   const [isUpdated, setIsUpdated] = useState(false);
   const dispatch = useDispatch();
-  const toast = useToast();
 
   const { t } = useTranslation();
   const budget = useSelector((state) => currentPortfolio(state).budget);
   const assets = useSelector((state) => currentPortfolio(state).assets);
   const quoteCcy = useSelector((state) => currentPortfolio(state).quoteCcy);
   const fees = useSelector((state) => currentPortfolio(state).fees);
-  const pfname = useSelector((state) => currentPortfolio(state).name);
-  const pfid = useSelector((state) => currentPortfolio(state).id);
 
   const cards = solution ? buildCards(assets, solution, quoteCcy, fees) : [];
 
@@ -208,94 +200,16 @@
     solve();
   }, []);
 
-<<<<<<< HEAD
-  const [session, setSession] = useState(null);
-  const [config, setConfig] = useState(null);
-
-  useEffect(() => {
-    supabase.auth.getSession().then(({ data: { session } }) => {
-      setSession(session);
-      setConfig({
-        headers: { Authorization: `Bearer ${session.access_token}` },
-      });
-    });
-    const {
-      data: { subscription },
-    } = supabase.auth.onAuthStateChange((_event, session) => {
-      setSession(session);
-    });
-    return () => subscription.unsubscribe();
-  }, []);
-
-  const assetsArray = useSelector((state) =>
-    Object.values(currentPortfolio(state).assets)
-  );
-
-  const [userData, setUserData] = useState(null);
-
-  useEffect(() => {
-    if (cards.length > 0) {
-      setUserData({
-        id: pfid,
-        name: pfname,
-        description: "optional",
-        currency: quoteCcy,
-        assets: cards
-          .filter((card) => card.name !== UNALLOCATED_CASH)
-          .map((a) => ({
-            symbol: a.symbol,
-            name: a.name,
-            exchange: a.symbol,
-            dataSource: a.provider,
-            currency: a.currency,
-            quantity: roundAmount(a.qty),
-            price: roundAmount(a.price),
-            averageBuyPrice: roundAmount(a.averageBuyPrice),
-            weight: roundAmount(a.weight),
-          })),
-      });
-    }
-  }, [cards, pfid, pfname, quoteCcy]);
-
-  const onClickSavePortfolio = async () => {
-    if (!userData) {
-      toast({
-        title: "Error",
-        description: "Portfolio data is not ready yet",
-        status: "error",
-        duration: 2000,
-        isClosable: true,
-=======
   const onClickUpdate = () => {
     // Prevent multiple updates
     if (isUpdated) {
       toast.success(t("endStep.portfolioAlreadyUpdated"), {
         position: "top-right",
         duration: 2000,
->>>>>>> 65bccf73
       });
       return;
     }
 
-<<<<<<< HEAD
-    try {
-      await api.post(`${DCAPAL_API}/v1/user/portfolios`, userData, config);
-      toast({
-        title: "Portfolio updated",
-        status: "success",
-        duration: 2000,
-        isClosable: true,
-      });
-    } catch (error) {
-      toast({
-        title: "Error updating the portfolio",
-        description: error.message,
-        status: "error",
-        duration: 2000,
-        isClosable: true,
-      });
-    }
-=======
     const updatedAssets = cards.filter(
       (card) => card.qty !== card.oldQty && card.qty !== -1
     );
@@ -331,7 +245,6 @@
 
     dispatch(clearBudget({}));
     dispatch(setAllocationFlowStep({ step: Step.PORTFOLIO }));
->>>>>>> 65bccf73
   };
 
   const onClickGoBack = () => {
@@ -374,21 +287,6 @@
               />
             ))}
           </div>
-<<<<<<< HEAD
-          <span
-            className="mt-6 font-medium underline cursor-pointer"
-            onClick={onClickSavePortfolio}
-          >
-            {t("endStep.savePortfolio")}
-          </span>
-
-          <span
-            className="mt-6 font-medium underline cursor-pointer"
-            onClick={onClickGoBack}
-          >
-            {t("endStep.backToPortfolio")}
-          </span>
-=======
           <div className="w-full mt-12 flex justify-between items-center">
             <span
               className="font-medium underline cursor-pointer"
@@ -403,7 +301,6 @@
               {t("endStep.updatePortfolio")}
             </span>
           </div>
->>>>>>> 65bccf73
         </>
       )}
       {!isLoading && !solution && (
