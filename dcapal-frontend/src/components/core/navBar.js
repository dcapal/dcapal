--- conflicted
+++ resolved
@@ -1,14 +1,8 @@
 import { useMediaQuery } from "@react-hook/media-query";
-<<<<<<< HEAD
-import React, { useEffect, useState } from "react";
-import { Link, useLocation, useNavigate } from "react-router-dom";
-import { MEDIA_SMALL, supabase } from "@app/config";
-=======
-import React, { useState } from "react";
+import React, { useEffect,useState } from "react";
 import { useLocation, useNavigate } from "react-router-dom";
 import { Link } from "react-router-dom";
-import { MEDIA_MEDIUM } from "@app/config";
->>>>>>> fee9600e
+import { MEDIA_MEDIUM,supabase } from "@app/config";
 import { ExportBtn } from "@components/exportBtn";
 
 import classNames from "classnames";
@@ -18,7 +12,7 @@
 import HAMBURGER_MENU from "@images/icons/hamburger-menu.svg";
 import CLOSE_MENU from "@images/icons/close-menu.svg";
 import { useDispatch } from "react-redux";
-import { setAllocationFlowStep, Step } from "@app/appSlice";
+import { Step, setAllocationFlowStep } from "@app/appSlice";
 
 const CloseBtn = ({ onClick }) => {
   return (
