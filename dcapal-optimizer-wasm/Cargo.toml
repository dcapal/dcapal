--- conflicted
+++ resolved
@@ -24,11 +24,7 @@
 serde = { version = "1.0.210", features = ["derive"] }
 serde-wasm-bindgen = "0.6.5"
 futures = "0.3.30"
-<<<<<<< HEAD
-anyhow = "1.0.88"
-=======
 anyhow = "1.0.89"
->>>>>>> 514f51ed
 thiserror = "1"
 lazy_static = "1.5.0"
 rand = "0.8.5"
