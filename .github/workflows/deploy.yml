--- conflicted
+++ resolved
@@ -209,12 +209,7 @@
           DCAPAL_CW_API_KEY: ${{ secrets.DCAPAL_CW_API_KEY }}
           DCAPAL_IP_API_KEY: ${{ secrets.DCAPAL_IP_API_KEY }}
           DCAPAL_CMC_API_KEY: ${{ secrets.DCAPAL_CMC_API_KEY }}
-<<<<<<< HEAD
-          DCAPAL_API_PORT: ${{ secrets.DCAPAL_API_PORT }}
-          DCAPAL_METRICS_PORT: ${{ secrets.DCAPAL_METRICS_PORT }}
           JWT_SECRET: ${{ secrets.JWT_SECRET }}
-=======
->>>>>>> 548e6cc2
           REDIS_USER: ${{ secrets.REDIS_USER }}
           REDIS_PASSWORD: ${{ secrets.REDIS_PASSWORD }}
           POSTGRES_HOSTNAME: ${{ secrets.POSTGRES_HOSTNAME }}
