[package]
name = "dcapal-backend"
version.workspace = true
authors.workspace = true
edition.workspace = true
rust-version.workspace = true

# See more keys and their definitions at https://doc.rust-lang.org/cargo/reference/manifest.html

[dependencies]
anyhow = "1.0.94"
axum = { version = "0.7.9", features = ["macros"] }
axum-extra = { version = "0.9.6", features = ["typed-header"] }
hyper = { version = "1.5.1", features = ["full"] }
deadpool-redis = { version = "0.18.0", features = ["serde"] }
redis = { version = "0.27.6", features = ["tokio-comp"] }
reqwest = { version = "0.12.9", features = ["gzip", "json"] }
serde = "1.0.216"
serde_json = "1.0.133"
thiserror = "2.0.7"
tokio = { version = "1.42.0", features = ["full"] }
tower = "0.5.2"
tower-http = { version = "0.6.2", features = ["trace"] }
tracing = "0.1.41"
tracing-log = "0.2.0"
tracing-subscriber = { version = "0.3.19", features = ["env-filter", "json"] }
chrono = { version = "0.4.39", features = ["serde"] }
const_format = "0.2.34"
futures = "0.3.31"
strum = "0.26.3"
strum_macros = "0.26.4"
config = "0.13.4"
lazy_static = "1.5.0"
parking_lot = "0.12.3"
metrics = "0.24.1"
metrics-exporter-prometheus = "0.16.0"
tracing-appender = "0.2.3"
regex = "1.11.1"
itertools = "0.13.0"
failsafe = "1.3.0"
ip2location = "0.5.3"
<<<<<<< HEAD
jsonschema = "0.20.0"
uuid = { version = "1.10.0", features = ["v4", "serde"] }
jsonwebtoken = "9.3.0"
sqlx = { version = "0.8.0", features = [
    "runtime-tokio",
    "tls-native-tls",
    "postgres",
    "uuid",
    "time",
    "bigdecimal",
] }
utoipa = "4.2.3"
once_cell = "1.19.0"
time = { version = "0.3.36", features = ["serde"] }
async-openai = "0.23.4"
garde = { version = "0.20.0", features = ["full"] }
bigdecimal = { version = "0.4", features = ["serde"] }
=======
jsonschema = "0.27.0"
uuid = { version = "1.11.0", features = ["v4"] }
>>>>>>> 65bccf73
<|MERGE_RESOLUTION|>--- conflicted
+++ resolved
@@ -39,9 +39,8 @@
 itertools = "0.13.0"
 failsafe = "1.3.0"
 ip2location = "0.5.3"
-<<<<<<< HEAD
-jsonschema = "0.20.0"
-uuid = { version = "1.10.0", features = ["v4", "serde"] }
+jsonschema = "0.27.0"
+uuid = { version = "1.11.0", features = ["v4", "serde"] }
 jsonwebtoken = "9.3.0"
 sqlx = { version = "0.8.0", features = [
     "runtime-tokio",
@@ -56,8 +55,4 @@
 time = { version = "0.3.36", features = ["serde"] }
 async-openai = "0.23.4"
 garde = { version = "0.20.0", features = ["full"] }
-bigdecimal = { version = "0.4", features = ["serde"] }
-=======
-jsonschema = "0.27.0"
-uuid = { version = "1.11.0", features = ["v4"] }
->>>>>>> 65bccf73
+bigdecimal = { version = "0.4", features = ["serde"] }