[package]
name = "dcapal-backend"
version.workspace = true
authors.workspace = true
edition.workspace = true
rust-version.workspace = true

[dependencies]
anyhow = "1.0.95"
axum = { version = "0.7.9", features = ["macros"] }
axum-extra = { version = "0.9.6", features = ["typed-header"] }
hyper = { version = "1.5.2", features = ["full"] }
deadpool-redis = { version = "0.18.0", features = ["serde"] }
redis = { version = "0.27.6", features = ["tokio-comp"] }
reqwest = { version = "0.12.9", features = ["gzip", "json"] }
serde = "1.0.216"
serde_json = "1.0.134"
thiserror = "2.0.9"
tokio = { version = "1.43.0", features = ["full"] }
tower = "0.5.2"
tower-http = { version = "0.6.2", features = ["trace"] }
tracing = "0.1.41"
tracing-log = "0.2.0"
tracing-subscriber = { version = "0.3.19", features = ["env-filter", "json"] }
chrono = { version = "0.4.39", features = ["serde"] }
const_format = "0.2.34"
futures = "0.3.31"
strum = "0.26.3"
strum_macros = "0.26.4"
config = "0.15.7"
lazy_static = "1.5.0"
parking_lot = "0.12.3"
metrics = "0.24.1"
metrics-exporter-prometheus = "0.16.0"
tracing-appender = "0.2.3"
itertools = "0.13.0"
failsafe = "1.3.0"
ip2location = "0.5.4"
jsonschema = "0.28.0"
<<<<<<< HEAD
uuid = { version = "1.11.0", features = ["v4", "serde"] }
jsonwebtoken = "9.3.0"
utoipa = "4.2.3"
once_cell = "1.19.0"
async-openai = "0.23.4"
sea-orm = { version = "1.1.4", features = [
    "sqlx-postgres",
    "runtime-tokio-rustls",
    "macros",
    "mock"
] }
rust_decimal = { version = "1.30", features = ["serde", "serde-float"] }
=======
uuid = { version = "1.11.1", features = ["v4"] }
>>>>>>> ca28d44b
<|MERGE_RESOLUTION|>--- conflicted
+++ resolved
@@ -4,6 +4,8 @@
 authors.workspace = true
 edition.workspace = true
 rust-version.workspace = true
+
+# See more keys and their definitions at https://doc.rust-lang.org/cargo/reference/manifest.html
 
 [dependencies]
 anyhow = "1.0.95"
@@ -37,7 +39,6 @@
 failsafe = "1.3.0"
 ip2location = "0.5.4"
 jsonschema = "0.28.0"
-<<<<<<< HEAD
 uuid = { version = "1.11.0", features = ["v4", "serde"] }
 jsonwebtoken = "9.3.0"
 utoipa = "4.2.3"
@@ -49,7 +50,4 @@
     "macros",
     "mock"
 ] }
-rust_decimal = { version = "1.30", features = ["serde", "serde-float"] }
-=======
-uuid = { version = "1.11.1", features = ["v4"] }
->>>>>>> ca28d44b
+rust_decimal = { version = "1.30", features = ["serde", "serde-float"] }